--- conflicted
+++ resolved
@@ -6,12 +6,9 @@
 
 from sentry import options
 from sentry.app import raven
-<<<<<<< HEAD
-from sentry.models import ApiKey, ProjectKey
+from sentry.models import ApiKey
 from sentry.models.apikey import SYSTEM_KEY
-=======
-from sentry.models import ApiKey
->>>>>>> 54d63448
+from django.utils.crypto import constant_time_compare
 
 
 class QuietBasicAuthentication(BasicAuthentication):
